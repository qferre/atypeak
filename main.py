--- conflicted
+++ resolved
@@ -383,18 +383,12 @@
 
 
             # Save the figures 
-<<<<<<< HEAD
             example_output_path = plot_output_path + "crm_example/"
             if not os.path.exists(example_output_path): os.makedirs(example_output_path)
 
-            before_2d_plot.get_figure().savefig(example_output_path + "example_crm_before_2dmax_"+i+".pdf")
-            prediction_2d_plot.get_figure().savefig(example_output_path + "example_crm_rebuilt_2dmax_"+i+".pdf")
-            anomaly_plot.savefig(example_output_path + "example_crm_anomaly_"+i+".pdf")
-=======
-            before_2d_plot.get_figure().savefig(plot_output_path + "example_crm_before_2dmax_"+str(i)+".pdf")
-            prediction_2d_plot.get_figure().savefig(plot_output_path + "example_crm_rebuilt_2dmax_"+str(i)+".pdf")
-            anomaly_plot.savefig(plot_output_path + "example_crm_anomaly_"+str(i)+".pdf")
->>>>>>> 38765037
+            before_2d_plot.get_figure().savefig(example_output_path + "example_crm_before_2dmax_"+str(i)+".pdf")
+            prediction_2d_plot.get_figure().savefig(example_output_path + "example_crm_rebuilt_2dmax_"+str(i)+".pdf")
+            anomaly_plot.savefig(example_output_path + "example_crm_anomaly_"+str(i)+".pdf")
 
             i = i+1 # Increment counter
 
@@ -543,22 +537,14 @@
     for filter_nb in range(w.shape[-1]):
         plt.figure(figsize=eval_figsize_small); dfp = sns.heatmap(w[:,:,0,0,filter_nb])
         #utils.plot_3d_matrix(w[:,:,:,0,filter_nb], figsize=(6,4))
-<<<<<<< HEAD
-        dfp.get_figure().savefig(kernel_output_path + "conv_kernel_datasets_"+filter_nb+".pdf")
-=======
-        dfp.get_figure().savefig(plot_output_path + "conv_kernel_datasets_"+str(filter_nb)+".pdf")
->>>>>>> 38765037
+        dfp.get_figure().savefig(kernel_output_path + "conv_kernel_datasets_"+str(filter_nb)+".pdf")
     
     # TFs
     w = model.layers[5].get_weights()[0]
     for filter_nb in range(w.shape[-1]):
         #utils.plot_3d_matrix(w[:,0,:,:,filter_nb], figsize=(6,4))
         plt.figure(figsize=eval_figsize_small); tfp = sns.heatmap(w[0,0,:,:,filter_nb]) # 2D version only at the first X (often the same anyways)
-<<<<<<< HEAD
-        dfp.get_figure().savefig(kernel_output_path + "conv_kernel_tf_x0_"+filter_nb+".pdf")
-=======
-        dfp.get_figure().savefig(plot_output_path + "conv_kernel_tf_x0_"+str(filter_nb)+".pdf")
->>>>>>> 38765037
+        dfp.get_figure().savefig(kernel_output_path + "conv_kernel_tf_x0_"+str(filter_nb)+".pdf")
 
     # ----------------------- Visualize encoded representation ------------------- #
 
@@ -915,12 +901,8 @@
 
 
             # REDO THIS ON NORMALIZED FINAL FILE
-<<<<<<< HEAD
             # so after tf normalization
-            print("... in the final normalized file ...")
-=======
-            print("... in the normalized file.")
->>>>>>> 38765037
+            print("... in the final normalized file.")
             score_distrib_tfnorm, avg_score_crm_tfnorm, max_score_crm_tfnorm = er.plot_score_per_crm_density(output_bed_path_final, CRM_FILE)
             score_distrib_tfnorm.save(plot_output_path+'score_distribution_after_final_normalization.pdf')
             avg_score_crm_tfnorm.save(plot_output_path+'average_score_per_crm_density_after_final_normalization.pdf')
@@ -941,7 +923,6 @@
             # TODO CHECK WHICH FILE I USE PRECISELY
 
 
-<<<<<<< HEAD
 
             tfs_to_plot = parameters['tf_pairs']
 
@@ -949,29 +930,11 @@
             if not os.path.exists(tf_alone_both_output_path): os.makedirs(tf_alone_both_output_path)
 
             for pair in tfs_to_plot:
-=======
-            for pair in parameters['tf_pairs']:
->>>>>>> 38765037
                 try:
                 # TODO CAREFUL ABOUT CASE !!
                     tf1, tf2 = pair
-<<<<<<< HEAD
                     p, _ = er.get_scores_whether_copresent(tf1, tf2, output_bed_path_final, CRM_FILE)
                     p.save(tf_alone_both_output_path+"tf_alone_both_"+tf1+"_"+tf2+".pdf")
-=======
-
-
-
-                    p, _ = er.get_scores_whether_copresent(tf1, tf2, output_bed_path_final, CRM_FILE)
-                    
-                    
-                    p, _ = er.get_scores_whether_copresent(tf1, tf2, output_path_corr_group_normalized, CRM_FILE)
-                    
-                    
-                    
-                    
-                    p.save(plot_output_path+"tfdiag_"+tf1+"_"+tf2+".pdf")
->>>>>>> 38765037
                 except:
                     print("Error fetching the pair : "+str(pair))
                     print("Ignoring.")
@@ -985,21 +948,10 @@
             if not os.path.exists(corrgroup_estim_output_path): os.makedirs(corrgroup_estim_output_path)
 
             for combi in parameters['estimate_corr_group_for']:
-<<<<<<< HEAD
-
-                dataset, tf = combi
-                
-                output_path_estimation = corrgroup_estim_output_path + "estimated_corr_group_for_"+dataset+"_"+tf+".pdf"
-                
-                fig = er.estimate_corr_group_for_combi(dataset, tf,
-                    all_datasets = datasets_clean, all_tfs = cl_tfs, model = model,
-                    crm_length = parameters['pad_to'], squish_factor = parameters["squish_factor"])
-                fig.get_figure().savefig(output_path_estimation)
-=======
                 try:
                     dataset, tf = combi
                     
-                    output_path_estimation = plot_output_path + "estimated_corr_group_for_"+dataset+"_"+tf+".pdf"
+                    output_path_estimation = corrgroup_estim_output_path + "estimated_corr_group_for_"+dataset+"_"+tf+".pdf"
                     
                     fig = er.estimate_corr_group_for_combi(dataset, tf,
                         all_datasets = datasets_clean, all_tfs = cl_tfs, model = model,
@@ -1009,5 +961,4 @@
                      
                 except:
                     print("Error estimating for : "+str(combi))
-                    print("Ignoring.")
->>>>>>> 38765037
+                    print("Ignoring.")