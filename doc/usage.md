# Detailed usage instructions

## Installation

- Run `make install`, which will create a conda environment called "atypeak".

- *If you want to use your own data*, place the input data in *./data/input_raw/* and follow the correct data format, outlined below.

- Run `make prepare` to transform the input_raw into an input readable by the model (mostly involves making an index of peak positions)

**Remarks** : The code supports TensorFlow 2, but uses 1.15 by default for reproducibility and performance reasons on legacy code. Furthermore, due to dependencies, only Linux and MacOS systems are supported.


## Running

- Set the parameters in *parameters.yaml*. The meaning and use advice is detailed in YAML comments.

- **Set `load_saved_model` and `process_full_real_data` to False**, so you will train a model, evaluate it, and save it, but will not start processing the full data when running the model.

- Then use `make run`. The network is comparatively shallow and can be run on a CPU. Once this is done, you will have a trained model named `{cell_line}_trained_model.h5`. This will also produce Q-score and other diagnostics in the output directory.

- Look at the diagnostic plots, most notably examples of rebuilt CRMs, correlation matrices and Q-score to see if the learned correlation groups are satisfactory.

- Then **set `load_saved_model` and `process_full_real_data` to True** () **and then call `make run` again** to reload the model and process the full data.
  - Presumably if you reload a model, you have already diagnosed it and can set `perform_model_diagnosis` to False.
  - This is done because processing the real data is the most time-consuming part.

It is also possible to run the training and processing steps separately by running `make train` followed by `make process`.

<<<<<<< HEAD
Processing times for model training and diagnosis as well as BED file generation scale with the number of dimensions (nb. datasets x nb. TF). Processing the source BED files is a large part of this time, so the model training is not CPU-bound. Reasonable queries (around 15x15) should take less than an hour for diagnosis and training, but larger queries can take several hours. Producing the bed file itself can be long (roughly 1 second for 10 CRMs with small queries like HeLa, 1 second for 3 CRMs for K562, totalling hours). Check that the rebuilt matrices in `make train` before proceeding with `make process`.
=======
*Remark*: Multithreading and GPUs are disable for training for reproducibility reasons. This should not have much consequence since tensor creation (CPU-boud) is the biggest bottleneck.
>>>>>>> 2938f54d


### Grid search

At the end of `train.py`, there is an example of code showing how to perform a grid search for parameter choice on our model, which can be adapted and reused.

You can use this, for example in a Jupyter kernel, to systematically test parameters for your data.

### Running for multiple parameters

*atyPeak* will always look for its parameters at the root of the directory in the `parameters.yaml` file. However, you can use `make run_all` to run the **full** analysis for all individual parameter files in the `parameters` directory. This is done by copying them at the root, running the model, then deleting them.

Outputs are named according to the cell line, so results for different cell lines are not overwritten.

Default parameters are set to artificial data, while the parameters for the real data analysis are in the aforementioned `parameters` directory.


## Data format

If you replace the provided data in `data/input_raw` with your own data, please use the following format and be sure to change the `CRM_FILE` parameter in the Makefile and the parameters YAML, as well as the `PEAKS_FILE` parameter in the Makefile.

### CRM file

Each region defined here is a candidate CRM region, and will be represented as a 3D tensor of peak presence.

The lines should be formatted like this, with all fields separated by tabulations:

```
chr1	778327	779298	crm	194	.	778690	778691
```

The first three fields are standard BED (chromosome, start, end) and give the region's coordinates. The other columns (in our example from ReMap, respectively identifier, strand, estimated summit and end of estimated summit) are ignored by the model.


### Peaks data file

The peaks present in the CRM regions defined above. The format should be the following:

```
chr1	10135	10285	GSE42390.tal1.erythroid	12.67102	.	10261
```

The first three fields are standard BED (chromosome, start, end). The fourth field (name) however **must** obey this formatting: **dataset_id.transcription_factor_name.cell_line_name**. The other fields are ignored (in our example, strand and peak center).


## Artificial data

It is possible to use artificial data instead of real data. This is mostly useful for demonstrations of principle.

In broad strokes, the artificial data is made by picking one of several possible predefined correlation groups of sources (TR+dataset pairs) once per artificial region, and then placing a stack of peaks from the sources of this group only.<|MERGE_RESOLUTION|>--- conflicted
+++ resolved
@@ -27,11 +27,9 @@
 
 It is also possible to run the training and processing steps separately by running `make train` followed by `make process`.
 
-<<<<<<< HEAD
-Processing times for model training and diagnosis as well as BED file generation scale with the number of dimensions (nb. datasets x nb. TF). Processing the source BED files is a large part of this time, so the model training is not CPU-bound. Reasonable queries (around 15x15) should take less than an hour for diagnosis and training, but larger queries can take several hours. Producing the bed file itself can be long (roughly 1 second for 10 CRMs with small queries like HeLa, 1 second for 3 CRMs for K562, totalling hours). Check that the rebuilt matrices in `make train` before proceeding with `make process`.
-=======
-*Remark*: Multithreading and GPUs are disable for training for reproducibility reasons. This should not have much consequence since tensor creation (CPU-boud) is the biggest bottleneck.
->>>>>>> 2938f54d
+Processing times for model training and diagnosis as well as BED file generation scale with the number of dimensions (nb. datasets x nb. TF). Processing the source BED files is a large part of this time, so the model training is not CPU-bound. As such multithreading and GPUs are disabled in training for reproducibility reasons
+
+Reasonable queries (around 15x15) should take less than an hour for diagnosis and training, but larger queries can take several hours. Producing the bed file itself can be long (roughly 1 second for 10 CRMs with small queries like HeLa, 1 second for 3 CRMs for K562, totalling hours). Check that the rebuilt matrices in `make train` before proceeding with `make process`.
 
 
 ### Grid search
